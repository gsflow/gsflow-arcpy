#--------------------------------
# Name:         hru_parameters.py
# Purpose:      GSFLOW HRU parameters
# Notes:        ArcGIS 10.2 Version
# Python:       2.7
#--------------------------------

import argparse
import ConfigParser
import datetime as dt
import logging
import os
import sys

import arcpy
from arcpy import env

import support_functions as support


def hru_parameters(config_path, overwrite_flag=False, debug_flag=False):
    """Calculate GSFLOW HRU Parameters

    Args:
        config_file (str): Project config file path
        ovewrite_flag (bool): if True, overwrite existing files
        debug_flag (bool): if True, enable debug level logging

    Returns:
        None
    """

    # Initialize hru parameters class
    hru = support.HRUParameters(config_path)

    # Open input parameter config file
    inputs_cfg = ConfigParser.ConfigParser()
    try:
        inputs_cfg.readfp(open(config_path))
    except Exception as e:
        logging.error(
            '\nERROR: Config file could not be read, '
            'is not an input file, or does not exist\n'
            '  config_file = {}\n'
            '  Exception: {}\n'.format(config_path, e))
        sys.exit()

    # Log DEBUG to file
    log_file_name = 'hru_parameters_log.txt'
    log_console = logging.FileHandler(
        filename=os.path.join(hru.log_ws, log_file_name), mode='w')
    log_console.setLevel(logging.DEBUG)
    log_console.setFormatter(logging.Formatter('%(message)s'))
    logging.getLogger('').addHandler(log_console)
    logging.info('\nGSFLOW HRU Parameters')

    # Read parameters from config file
    study_area_orig_path = inputs_cfg.get('INPUTS', 'study_area_path')
    try:
        set_lake_flag = inputs_cfg.getboolean('INPUTS', 'set_lake_flag')
    except ConfigParser.NoOptionError:
        set_lake_flag = False
        logging.info(
            '  Missing INI parameter, setting {} = {}'.format(
                'set_lake_flag', set_lake_flag))

    if set_lake_flag:
        lake_orig_path = inputs_cfg.get('INPUTS', 'lake_path')
        lake_zone_field = inputs_cfg.get('INPUTS', 'lake_zone_field')
        lake_area_pct = inputs_cfg.getfloat('INPUTS', 'lake_area_pct')

    # Model points
    model_inputs_path = inputs_cfg.get('INPUTS', 'model_points_path')
    try:
        model_points_zone_field = inputs_cfg.get(
            'INPUTS', 'model_points_zone_field')
    except:
        model_points_zone_field = 'FID'
        logging.info(
            '  Missing INI parameter, setting {} = {}'.format(
                'model_points_zone_field', model_points_zone_field))
    try:
        model_points_type_field = inputs_cfg.get(
            'INPUTS', 'model_points_type_field')
    except:
        model_points_type_field = 'TYPE'
        logging.info(
            '  Missing INI parameter, setting {} = {}'.format(
                'model_points_type_field', model_points_type_field))

    # Control flags
    try:
        calc_flow_acc_dem_flag = inputs_cfg.getboolean(
            'INPUTS', 'calc_flow_acc_dem_flag')
    except ConfigParser.NoOptionError:
        calc_flow_acc_dem_flag = False
        logging.info(
            '  Missing INI parameter, setting {} = {}'.format(
                'calc_flow_acc_dem_flag', calc_flow_acc_dem_flag))

    try:
        calc_topo_index_flag = inputs_cfg.getboolean(
            'INPUTS', 'calc_topo_index_flag')
    except ConfigParser.NoOptionError:
        calc_topo_index_flag = False
        logging.info(
            '  Missing INI parameter, setting {} = {}'.format(
                'calc_topo_index_flag', calc_topo_index_flag))

    # try:
    #     set_ppt_zones_flag = inputs_cfg.getboolean(
    #         'INPUTS', 'set_ppt_zones_flag')
    # except ConfigParser.NoOptionError:
    #     set_ppt_zones_flag = False
    #     logging.info(
    #         '  Missing INI parameter, setting {} = {}'.format(
    #             'set_ppt_zones_flag', set_ppt_zones_flag))

    # Check input paths
    if not arcpy.Exists(hru.polygon_path):
        logging.error(
            '\nERROR: Fishnet ({}) does not exist'.format(
                hru.polygon_path))
        sys.exit()

    if set_lake_flag:
        if not arcpy.Exists(lake_orig_path):
            logging.error(
                '\nERROR: Lake layer ({}) does not exist'.format(
                    lake_orig_path))
            sys.exit()
        # lake_path must be a polygon shapefile
        if arcpy.Describe(lake_orig_path).datasetType != 'FeatureClass':
            logging.error(
                '\nERROR: lake_path must be a polygon shapefile')
            sys.exit()
        # Check lake_zone_field
        if lake_zone_field.upper() in ['', 'FID', 'NONE']:
            lake_zone_field = arcpy.Describe(lake_orig_path).OIDFieldName
            logging.warning(
                '\n  NOTE: Using {} to set {}\n'.format(
                    lake_zone_field, hru.lake_id_field))
        elif not arcpy.ListFields(lake_orig_path, lake_zone_field):
            logging.error(
                '\nERROR: lake_zone_field field {} does not exist\n'.format(
                    lake_zone_field))
            sys.exit()
        # Need to check that lake_zone_field is an int type
        elif not [f.type for f in arcpy.Describe(lake_orig_path).fields
                  if (f.name == lake_zone_field and
                      f.type in ['SmallInteger', 'Integer'])]:
            logging.error(
                '\nERROR: lake_zone_field field {} must be an '
                'integer type\n'.format(lake_zone_field))
            sys.exit()

    # Check model points
    if not os.path.isfile(model_inputs_path):
        logging.error(
            '\nERROR: Model points shapefiles does not exist'
            '\nERROR:   {}'.format(model_inputs_path))
        sys.exit()
    # model_points_path must be a point shapefile
    elif arcpy.Describe(model_inputs_path).datasetType != 'FeatureClass':
        logging.error(
            '\nERROR: model_points_path must be a point shapefile')
        sys.exit()

    # For now, study area has to be a polygon
    if arcpy.Describe(study_area_orig_path).datasetType != 'FeatureClass':
        logging.error(
            '\nERROR: For now, study area must be a polygon shapefile')
        sys.exit()


    # Build output folder if necessary
    hru_temp_ws = os.path.join(hru.param_ws, 'hru_temp')
    if not os.path.isdir(hru_temp_ws):
        os.mkdir(hru_temp_ws)
    # Output paths
    study_area_path = os.path.join(hru_temp_ws, 'study_area.shp')
    lake_path = os.path.join(hru_temp_ws, 'lakes.shp')
    lake_clip_path = os.path.join(hru_temp_ws, 'lake_clip.shp')
    model_points_path = os.path.join(hru_temp_ws, 'model_points.shp')


    # Set ArcGIS environment variables
    arcpy.CheckOutExtension('Spatial')
    env.overwriteOutput = True
    env.pyramid = 'PYRAMIDS -1'
    # env.pyramid = 'PYRAMIDS 0'
    env.workspace = hru.param_ws
    env.scratchWorkspace = hru.scratch_ws

    # Create HRU points at polygon centroids
    if not arcpy.Exists(hru.point_path):
        logging.info('\n  Building HRU point shapefile')
        # FeatureToPoint will copy all fields in hru.polygon_path
        # arcpy.FeatureToPoint_management(
        #    hru.polygon_path, hru.point_path)
        # Build point_path directly
        arcpy.CreateFeatureclass_management(
            os.path.dirname(hru.point_path),
            os.path.basename(hru.point_path), 'POINT')
        arcpy.DefineProjection_management(hru.point_path, hru.sr)
        arcpy.AddField_management(
            hru.point_path, hru.fid_field, 'LONG')
        hru_centroid_list = [
            row for row in arcpy.da.SearchCursor(
                hru.polygon_path, ['OID@', 'SHAPE@XY'])]
        with arcpy.da.InsertCursor(
                hru.point_path,
                ['OID@', 'SHAPE@XY', hru.fid_field]) as update_c:
            for hru_centroid in hru_centroid_list:
                update_c.insertRow(
                    [hru_centroid[0], hru_centroid[1], hru_centroid[0]])
        del hru_centroid_list
    # Check existing HRU points
    else:
        # Remove any extra fields
        field_remove_list = [
            f.name for f in arcpy.ListFields(hru.point_path)
            if f.name not in ['FID', 'Shape', hru.fid_field]]
        # Skip if there is only one field in the shapefile
        if field_remove_list and len(field_remove_list) > 1:
            logging.info('\n  Removing HRU point fields')
            for field in field_remove_list:
                logging.debug('    {}'.format(field))
                try:
                    arcpy.DeleteField_management(hru.point_path, field)
                except Exception as e:
                    logging.debug('    Unhandled exception: {}'.format(e))
                    continue
        # Save original FID
        if len(arcpy.ListFields(hru.point_path, hru.fid_field)) == 0:
            arcpy.AddField_management(
                hru.point_path, hru.fid_field, 'LONG')
        arcpy.CalculateField_management(
            hru.point_path, hru.fid_field, '!FID!', 'PYTHON')
        if len(arcpy.ListFields(hru.point_path, 'Id')) > 0:
            arcpy.DeleteField_management(hru.point_path, 'Id')
        del field_remove_list

    # Add all output fields
    logging.info('\nAdding fields if necessary')
    logging.info(
        '  Note: You may see duplicate field names when writing to a network '
        'drive')

    # HRU/DEM Fields
    support.add_field_func(hru.polygon_path, hru.fid_field, 'LONG')
    support.add_field_func(hru.polygon_path, hru.id_field, 'LONG')
    support.add_field_func(hru.polygon_path, hru.type_field, 'LONG')
    support.add_field_func(hru.polygon_path, hru.dem_mean_field, 'DOUBLE')
    #support.add_field_func(hru.polygon_path, hru.dem_median_field, 'DOUBLE')
    support.add_field_func(hru.polygon_path, hru.dem_min_field, 'DOUBLE')
    support.add_field_func(hru.polygon_path, hru.dem_max_field, 'DOUBLE')
    support.add_field_func(hru.polygon_path, hru.dem_adj_field, 'DOUBLE')
    if calc_flow_acc_dem_flag:
        support.add_field_func(hru.polygon_path, hru.dem_flowacc_field, 'DOUBLE')
        support.add_field_func(hru.polygon_path, hru.dem_sum_field, 'DOUBLE')
        support.add_field_func(hru.polygon_path, hru.dem_count_field, 'DOUBLE')
    support.add_field_func(hru.polygon_path, hru.dem_sink_field, 'DOUBLE')
    support.add_field_func(hru.polygon_path, hru.crt_elev_field, 'DOUBLE')
    support.add_field_func(hru.polygon_path, hru.crt_fill_field, 'DOUBLE')
    support.add_field_func(hru.polygon_path, hru.dem_aspect_field, 'LONG')
    support.add_field_func(hru.polygon_path, hru.dem_slope_deg_field, 'DOUBLE')
    support.add_field_func(hru.polygon_path, hru.dem_slope_rad_field, 'DOUBLE')
    support.add_field_func(hru.polygon_path, hru.dem_slope_pct_field, 'DOUBLE')
    support.add_field_func(hru.polygon_path, hru.area_field, 'DOUBLE')
    if calc_topo_index_flag:
        support.add_field_func(hru.polygon_path, hru.topo_index_field, 'LONG')
    support.add_field_func(hru.polygon_path, hru.row_field, 'LONG')
    support.add_field_func(hru.polygon_path, hru.col_field, 'LONG')
    support.add_field_func(hru.polygon_path, hru.x_field, 'LONG')
    support.add_field_func(hru.polygon_path, hru.y_field, 'LONG')
    support.add_field_func(hru.polygon_path, hru.lat_field, 'DOUBLE')
    support.add_field_func(hru.polygon_path, hru.lon_field, 'DOUBLE')

    # Lake fields
    support.add_field_func(hru.polygon_path, hru.lake_id_field, 'LONG')
    support.add_field_func(hru.polygon_path, hru.lake_area_field, 'DOUBLE')

    # Stream fields
    support.add_field_func(hru.polygon_path, hru.iseg_field, 'LONG')
    support.add_field_func(hru.polygon_path, hru.irunbound_field, 'LONG')
    support.add_field_func(hru.polygon_path, hru.flow_dir_field, 'LONG')
    support.add_field_func(hru.polygon_path, hru.krch_field, 'LONG')
    support.add_field_func(hru.polygon_path, hru.irch_field, 'LONG')
    support.add_field_func(hru.polygon_path, hru.jrch_field, 'LONG')
    support.add_field_func(hru.polygon_path, hru.iseg_field, 'LONG')
    support.add_field_func(hru.polygon_path, hru.reach_field, 'LONG')
    support.add_field_func(hru.polygon_path, hru.rchlen_field, 'LONG')
    support.add_field_func(hru.polygon_path, hru.maxreach_field, 'LONG')
    support.add_field_func(hru.polygon_path, hru.outseg_field, 'LONG')
    support.add_field_func(hru.polygon_path, hru.iupseg_field, 'LONG')
    support.add_field_func(hru.polygon_path, hru.subbasin_field, 'LONG')
    support.add_field_func(hru.polygon_path, hru.segbasin_field, 'LONG')
    support.add_field_func(hru.polygon_path, hru.outflow_field, 'LONG')
    support.add_field_func(hru.polygon_path, hru.strm_top_field, 'DOUBLE')
    support.add_field_func(hru.polygon_path, hru.strm_slope_field, 'DOUBLE')

    # Sink field
    support.add_field_func(hru.polygon_path, hru.hru_sink_field, 'LONG')

    # PPT Zone fields
    # if set_ppt_zones_flag:
    support.add_field_func(hru.polygon_path, hru.ppt_zone_id_field, 'SHORT')
    support.add_field_func(hru.polygon_path, hru.hru_psta_field, 'SHORT')

    # DEM based
    support.add_field_func(hru.polygon_path, hru.jh_tmax_field, 'DOUBLE')
    support.add_field_func(hru.polygon_path, hru.jh_tmin_field, 'DOUBLE')
    support.add_field_func(hru.polygon_path, hru.jh_coef_field, 'DOUBLE')
    support.add_field_func(hru.polygon_path, hru.snarea_thresh_field, 'DOUBLE')

    # Aspect based
    support.add_field_func(hru.polygon_path, hru.tmax_adj_field, 'DOUBLE')
    support.add_field_func(hru.polygon_path, hru.tmin_adj_field, 'DOUBLE')

    # Vegetation fields
    support.add_field_func(hru.polygon_path, hru.cov_type_field, 'SHORT')
    support.add_field_func(hru.polygon_path, hru.covden_sum_field, 'DOUBLE')
    support.add_field_func(hru.polygon_path, hru.covden_win_field, 'DOUBLE')
    support.add_field_func(hru.polygon_path, hru.rad_trncf_field, 'DOUBLE')
    support.add_field_func(hru.polygon_path, hru.snow_intcp_field, 'DOUBLE')
    support.add_field_func(hru.polygon_path, hru.srain_intcp_field, 'DOUBLE')
    support.add_field_func(hru.polygon_path, hru.wrain_intcp_field, 'DOUBLE')

    # Soil fields
    support.add_field_func(hru.polygon_path, hru.awc_field, 'DOUBLE')
    support.add_field_func(hru.polygon_path, hru.clay_pct_field, 'DOUBLE')
    support.add_field_func(hru.polygon_path, hru.sand_pct_field, 'DOUBLE')
    support.add_field_func(hru.polygon_path, hru.ksat_field, 'DOUBLE')
    support.add_field_func(hru.polygon_path, hru.soil_type_field, 'DOUBLE')
    support.add_field_func(hru.polygon_path, hru.soil_root_max_field, 'DOUBLE')
    support.add_field_func(hru.polygon_path, hru.moist_init_field, 'DOUBLE')
    support.add_field_func(hru.polygon_path, hru.moist_max_field, 'DOUBLE')
    support.add_field_func(hru.polygon_path, hru.rechr_init_field, 'DOUBLE')
    support.add_field_func(hru.polygon_path, hru.rechr_max_field, 'DOUBLE')
    support.add_field_func(hru.polygon_path, hru.ssr2gw_rate_field, 'DOUBLE')
    support.add_field_func(hru.polygon_path, hru.ssr2gw_k_field, 'DOUBLE')
    support.add_field_func(hru.polygon_path, hru.slowcoef_lin_field, 'DOUBLE')
    support.add_field_func(hru.polygon_path, hru.slowcoef_sq_field, 'DOUBLE')

    # Impervious fields
    support.add_field_func(hru.polygon_path, hru.imperv_pct_field, 'DOUBLE')
    support.add_field_func(hru.polygon_path, hru.carea_max_field, 'DOUBLE')

    # PRISM mean monthly fields
    month_list = ['{:02d}'.format(m) for m in range(1, 13)]
    # month_list.extend(['14'])
    for prism_data_name in ['PPT', 'TMAX', 'TMIN']:
        for month in month_list:
            support.add_field_func(
                hru.polygon_path,
                '{}_{}'.format(prism_data_name, month), 'DOUBLE')
    # PRISM mean monthly PPT ratio fields
    for month in month_list:
        if month == '14':
            continue
        support.add_field_func(
            hru.polygon_path, 'PPT_RT_{}'.format(month), 'DOUBLE')

    # Id field is added by default to new fishnets
    if arcpy.ListFields(hru.polygon_path, 'Id'):
        arcpy.DeleteField_management(hru.polygon_path, 'Id')

    logging.info('\nCalculating parameters')
    # Keep original FID for subsetting in zonal stats
    logging.info('  Saving original HRU FID to {}'.format(
        hru.fid_field))
    arcpy.CalculateField_management(
        hru.polygon_path, hru.fid_field, '!FID!', 'PYTHON')

    # Cell X/Y
    logging.info('  Calculating cell X/Y')
    cell_xy_func(hru.polygon_path, hru.x_field, hru.y_field)

    # Create unique ID, start at top left corner, work down rows
    # Row/Col numbered from top left corner (1's based numbering)
    logging.info('  Calculating cell ID/row/col')
    cell_id_col_row_func(
        hru.polygon_path, hru.id_field, hru.col_field, hru.row_field,
        hru.extent, hru.cs)

    # Cell Lat/Lon
    logging.info('  Calculating cell lat/lon')
    cell_lat_lon_func(
        hru.polygon_path, hru.lat_field, hru.lon_field, hru.sr.GCS)

    # Cell Area
    logging.info('  Calculating cell area (acres)')
    arcpy.CalculateField_management(
        hru.polygon_path, hru.area_field, '!SHAPE.AREA@acres!', 'PYTHON')

    # Reset HRU_TYPE
    logging.info('\nResetting {} to 0'.format(hru.type_field))
    arcpy.CalculateField_management(
        hru.polygon_path, hru.type_field, 0, 'PYTHON')
    # Reset LAKE_ID
    if set_lake_flag:
        logging.info('Resetting {} to 0'.format(hru.lake_id_field))
        arcpy.CalculateField_management(
            hru.polygon_path, hru.lake_id_field, 0, 'PYTHON')
    if set_lake_flag:
        logging.info('Resetting {} to 0'.format(hru.lake_area_field))
        arcpy.CalculateField_management(
            hru.polygon_path, hru.lake_area_field, 0, 'PYTHON')

    # Calculate HRU Type
    logging.info('\nCalculating cell HRU Type')
    study_area_desc = arcpy.Describe(study_area_orig_path)
    study_area_sr = study_area_desc.spatialReference
    logging.debug('  Study area: {}'.format(study_area_orig_path))
    logging.debug('  Study area spat. ref.:  {}'.format(
        study_area_sr.name))
    logging.debug('  Study area GCS:         {}'.format(
        study_area_sr.GCS.name))
    # If study area spat_ref doesn't match hru_param spat_ref
    # Project study area to hru_param spat ref
    # Otherwise, read study_area directly
    if hru.sr.name != study_area_sr.name:
        logging.info('  Projecting study area...')
        # Set preferred transforms
        transform_str = support.transform_func(hru.sr, study_area_sr)
        logging.debug('    Transform: {}'.format(transform_str))
        # Project study area shapefile
        arcpy.Project_management(
            study_area_orig_path, study_area_path, hru.sr,
            transform_str, study_area_sr)
        del transform_str
    else:
        arcpy.Copy_management(study_area_orig_path, study_area_path)
    support.zone_by_centroid_func(
        study_area_path, hru.type_field, 1,
        hru.polygon_path, hru.point_path, hru)

    # Calculate HRU Type for lakes (HRU_TYPE = 2)
    if set_lake_flag:
        logging.info('\nCalculating cell HRU Type & ID for lakes')
        lake_layer = 'lake_layer'
        lake_desc = arcpy.Describe(lake_orig_path)
        lake_sr = lake_desc.spatialReference
        logging.debug('  Lakes: {}'.format(lake_orig_path))
        logging.debug('  Lakes spat. ref.:  {}'.format(lake_sr.name))
        logging.debug('  Lakes GCS:         {}'.format(lake_sr.GCS.name))

        # If lakes spat_ref doesn't match hru_param spat_ref
        # Project lakes to hru_param spat ref
        # Otherwise, read lakes directly
        if hru.sr.name != lake_sr.name:
            logging.info('  Projecting lakes...')
            # Set preferred transforms
            transform_str = support.transform_func(hru.sr, lake_sr)
            logging.debug('    Transform: {}'.format(transform_str))
            # Project lakes shapefile
            arcpy.Project_management(
                lake_orig_path, lake_path, hru.sr, transform_str, lake_sr)
            arcpy.MakeFeatureLayer_management(lake_path, lake_layer)
            del lake_path, transform_str
        else:
            arcpy.MakeFeatureLayer_management(
                lake_orig_path, lake_layer)

        # Clip lakes by study area after projecting lakes
        logging.info('  Clipping lakes...')
        arcpy.Clip_analysis(lake_layer, study_area_path, lake_clip_path)
        # Remove all unnecesary fields
        for field in arcpy.ListFields(lake_clip_path):
            if field.name not in [lake_zone_field, 'Shape']:
                try:
                    arcpy.DeleteField_management(lake_clip_path, field.name)
                except Exception as e:
                    logging.debug('    Unhandled exception: {}'.format(e))
                    continue

        # Set lake HRU_TYPE
        logging.info('  Setting lake {}'.format(hru.type_field))
        support.zone_by_area_func(
            lake_clip_path, hru.type_field, 2,
            hru.polygon_path, hru, hru.area_field,
            hru.lake_area_field, lake_area_pct)
        # Set lake ID
        logging.info('  Setting {}'.format(hru.lake_id_field))
        support.zone_by_area_func(
            lake_clip_path, hru.lake_id_field, lake_zone_field,
            hru.polygon_path, hru, hru.area_field,
            hru.lake_area_field, lake_area_pct)
        # Cleanup
        del lake_layer, lake_desc, lake_sr


    # Read in model points shapefile
    logging.info('\nChecking model points shapefile')
    model_points_desc = arcpy.Describe(model_inputs_path)
    model_points_sr = model_points_desc.spatialReference
    logging.debug('  Points: {}'.format(model_inputs_path))
    logging.debug('  Points spat. ref.:  {}'.format(model_points_sr.name))
    logging.debug('  Points GCS:         {}'.format(model_points_sr.GCS.name))

    # If model points spat_ref doesn't match hru_param spat_ref
    # Project model points to hru_param spat ref
    # Otherwise, read model points directly
    if hru.sr.name != model_points_sr.name:
        logging.info(
            '  Model points projection does not match fishnet.\n'
            '  Projecting model points.\n')
        # Set preferred transforms
        transform_str = support.transform_func(hru.sr, model_points_sr)
        logging.debug('    Transform: {}'.format(transform_str))
        arcpy.Project_management(
            model_inputs_path, model_points_path,
            hru.sr, transform_str, model_points_sr)
    else:
        arcpy.Copy_management(model_inputs_path, model_points_path)
    model_points_lyr = 'model_points_lyr'
    arcpy.MakeFeatureLayer_management(model_points_path, model_points_lyr)

    # Check model point types
    logging.info('  Checking model point types')
    model_point_types = [str(r[0]).upper() for r in arcpy.da.SearchCursor(
        model_points_path, [model_points_type_field])]
    if not set(model_point_types).issubset(set(['OUTLET', 'SUBBASIN', 'SWALE'])):
        logging.error('\nERROR: Unsupported model point type(s) found, exiting')
        logging.error('\n  Model point types: {}\n'.format(model_point_types))
        sys.exit()
<<<<<<< HEAD
    elif 'OUTLET' not in model_point_types and 'SWALE' not in model_point_types:
    #elif not set(model_point_types).issubset(set(['OUTLET', 'SWALE'])):
        logging.error(
            '\nERROR: At least one model point must be an OUTLET or SWALE, '
            'exiting\n')
        sys.exit()
=======
    # elif 'OUTLET' not in model_point_types and 'SWALE' not in model_point_types:
    #  elif not set(model_point_types).issubset(set(['OUTLET', 'SWALE'])):
    #      logging.error(
    #          '\nERROR: At least one model point must be an OUTLET or SWALE, '
    #          'exiting\n')
    #      sys.exit()
>>>>>>> 41215d0c
    else:
        logging.debug('  {}'.format(', '.join(model_point_types)))

    if 'SWALE' in model_point_types:
        arcpy.SelectLayerByAttribute_management(
            model_points_lyr, 'NEW_SELECTION', '"TYPE" = \'SWALE\'')

        logging.info('  Setting swale (sink) cells to {}=3'.format(
            hru.type_field))
        hru_polygon_lyr = 'hru_polygon_lyr'
        arcpy.MakeFeatureLayer_management(hru.polygon_path, hru_polygon_lyr)
        arcpy.SelectLayerByAttribute_management(hru_polygon_lyr, 'CLEAR_SELECTION')
        arcpy.SelectLayerByLocation_management(
            hru_polygon_lyr, 'INTERSECT', model_points_lyr)
        arcpy.CalculateField_management(
            hru_polygon_lyr, hru.type_field, 3, 'PYTHON')
        arcpy.SelectLayerByAttribute_management(hru_polygon_lyr, 'CLEAR_SELECTION')
        arcpy.SelectLayerByAttribute_management(model_points_lyr, 'CLEAR_SELECTION')
        arcpy.Delete_management(hru_polygon_lyr)
        del hru_polygon_lyr
    arcpy.Delete_management(model_points_lyr)
    del model_points_lyr


    # Setting HRU_PSTA to default value of 1
    if all([row[0] == 0 for row in arcpy.da.SearchCursor(
            hru.polygon_path, [hru.hru_psta_field])]):
        logging.info('Setting {} to 1'.format(
            hru.hru_psta_field))
        arcpy.CalculateField_management(
            hru.polygon_path, hru.hru_psta_field, '1', 'PYTHON')

    # Cleanup
    del study_area_desc, study_area_sr


def cell_xy_func(hru_param_path, x_field, y_field):
    """"""
    fields = ('SHAPE@XY', x_field, y_field)
    with arcpy.da.UpdateCursor(hru_param_path, fields) as u_cursor:
        for row in u_cursor:
            row[1], row[2] = row[0]
            u_cursor.updateRow(row)
            del row


def cell_lat_lon_func(hru_param_path, lat_field, lon_field, gcs_sr):
    """"""
    fields = ('SHAPE@XY', lon_field, lat_field)
    with arcpy.da.UpdateCursor(hru_param_path, fields, '', gcs_sr) as u_cursor:
        for row in u_cursor:
            row[1], row[2] = row[0]
            u_cursor.updateRow(row)
            del row


def cell_id_col_row_func(hru_param_path, id_field, col_field, row_field,
                         extent, cs):
    """"""
    fields = ('SHAPE@XY', col_field, row_field, id_field)
    with arcpy.da.UpdateCursor(hru_param_path, fields) as u_cursor:
        num_cols = (extent.XMax - extent.XMin) / cs
        for row in u_cursor:
            #  Row/Col are 1's based indices
            row[1] = ((row[0][0] - extent.XMin) // cs) + 1
            row[2] = ((extent.YMax - row[0][1]) // cs) + 1
            #  Create unique ID, start at top left corner, work down rows
            row[3] = row[1] + (row[2] - 1) * num_cols
            u_cursor.updateRow(row)
            del row


def arg_parse():
    """"""
    parser = argparse.ArgumentParser(
        description='HRU Parameters',
        formatter_class=argparse.ArgumentDefaultsHelpFormatter)
    parser.add_argument(
        '-i', '--ini', required=True,
        help='Project input file', metavar='PATH')
    parser.add_argument(
        '-o', '--overwrite', default=False, action='store_true',
        help='Force overwrite of existing files')
    parser.add_argument(
        '-d', '--debug', default=logging.INFO, const=logging.DEBUG,
        help='Debug level logging', action='store_const', dest='loglevel')
    args = parser.parse_args()

    # Convert input file to an absolute path
    if os.path.isfile(os.path.abspath(args.ini)):
        args.ini = os.path.abspath(args.ini)
    return args


if __name__ == '__main__':
    args = arg_parse()

    logging.basicConfig(level=args.loglevel, format='%(message)s')
    logging.info('\n{}'.format('#' * 80))
    log_f = '{:<20s} {}'
    logging.info(log_f.format(
        'Run Time Stamp:', dt.datetime.now().isoformat(' ')))
    logging.info(log_f.format('Current Directory:', os.getcwd()))
    logging.info(log_f.format('Script:', os.path.basename(sys.argv[0])))

    # Calculate GSFLOW HRU Parameters
    hru_parameters(
        config_path=args.ini, overwrite_flag=args.overwrite,
        debug_flag=args.loglevel==logging.DEBUG)
<|MERGE_RESOLUTION|>--- conflicted
+++ resolved
@@ -1,651 +1,641 @@
-#--------------------------------
-# Name:         hru_parameters.py
-# Purpose:      GSFLOW HRU parameters
-# Notes:        ArcGIS 10.2 Version
-# Python:       2.7
-#--------------------------------
-
-import argparse
-import ConfigParser
-import datetime as dt
-import logging
-import os
-import sys
-
-import arcpy
-from arcpy import env
-
-import support_functions as support
-
-
-def hru_parameters(config_path, overwrite_flag=False, debug_flag=False):
-    """Calculate GSFLOW HRU Parameters
-
-    Args:
-        config_file (str): Project config file path
-        ovewrite_flag (bool): if True, overwrite existing files
-        debug_flag (bool): if True, enable debug level logging
-
-    Returns:
-        None
-    """
-
-    # Initialize hru parameters class
-    hru = support.HRUParameters(config_path)
-
-    # Open input parameter config file
-    inputs_cfg = ConfigParser.ConfigParser()
-    try:
-        inputs_cfg.readfp(open(config_path))
-    except Exception as e:
-        logging.error(
-            '\nERROR: Config file could not be read, '
-            'is not an input file, or does not exist\n'
-            '  config_file = {}\n'
-            '  Exception: {}\n'.format(config_path, e))
-        sys.exit()
-
-    # Log DEBUG to file
-    log_file_name = 'hru_parameters_log.txt'
-    log_console = logging.FileHandler(
-        filename=os.path.join(hru.log_ws, log_file_name), mode='w')
-    log_console.setLevel(logging.DEBUG)
-    log_console.setFormatter(logging.Formatter('%(message)s'))
-    logging.getLogger('').addHandler(log_console)
-    logging.info('\nGSFLOW HRU Parameters')
-
-    # Read parameters from config file
-    study_area_orig_path = inputs_cfg.get('INPUTS', 'study_area_path')
-    try:
-        set_lake_flag = inputs_cfg.getboolean('INPUTS', 'set_lake_flag')
-    except ConfigParser.NoOptionError:
-        set_lake_flag = False
-        logging.info(
-            '  Missing INI parameter, setting {} = {}'.format(
-                'set_lake_flag', set_lake_flag))
-
-    if set_lake_flag:
-        lake_orig_path = inputs_cfg.get('INPUTS', 'lake_path')
-        lake_zone_field = inputs_cfg.get('INPUTS', 'lake_zone_field')
-        lake_area_pct = inputs_cfg.getfloat('INPUTS', 'lake_area_pct')
-
-    # Model points
-    model_inputs_path = inputs_cfg.get('INPUTS', 'model_points_path')
-    try:
-        model_points_zone_field = inputs_cfg.get(
-            'INPUTS', 'model_points_zone_field')
-    except:
-        model_points_zone_field = 'FID'
-        logging.info(
-            '  Missing INI parameter, setting {} = {}'.format(
-                'model_points_zone_field', model_points_zone_field))
-    try:
-        model_points_type_field = inputs_cfg.get(
-            'INPUTS', 'model_points_type_field')
-    except:
-        model_points_type_field = 'TYPE'
-        logging.info(
-            '  Missing INI parameter, setting {} = {}'.format(
-                'model_points_type_field', model_points_type_field))
-
-    # Control flags
-    try:
-        calc_flow_acc_dem_flag = inputs_cfg.getboolean(
-            'INPUTS', 'calc_flow_acc_dem_flag')
-    except ConfigParser.NoOptionError:
-        calc_flow_acc_dem_flag = False
-        logging.info(
-            '  Missing INI parameter, setting {} = {}'.format(
-                'calc_flow_acc_dem_flag', calc_flow_acc_dem_flag))
-
-    try:
-        calc_topo_index_flag = inputs_cfg.getboolean(
-            'INPUTS', 'calc_topo_index_flag')
-    except ConfigParser.NoOptionError:
-        calc_topo_index_flag = False
-        logging.info(
-            '  Missing INI parameter, setting {} = {}'.format(
-                'calc_topo_index_flag', calc_topo_index_flag))
-
-    # try:
-    #     set_ppt_zones_flag = inputs_cfg.getboolean(
-    #         'INPUTS', 'set_ppt_zones_flag')
-    # except ConfigParser.NoOptionError:
-    #     set_ppt_zones_flag = False
-    #     logging.info(
-    #         '  Missing INI parameter, setting {} = {}'.format(
-    #             'set_ppt_zones_flag', set_ppt_zones_flag))
-
-    # Check input paths
-    if not arcpy.Exists(hru.polygon_path):
-        logging.error(
-            '\nERROR: Fishnet ({}) does not exist'.format(
-                hru.polygon_path))
-        sys.exit()
-
-    if set_lake_flag:
-        if not arcpy.Exists(lake_orig_path):
-            logging.error(
-                '\nERROR: Lake layer ({}) does not exist'.format(
-                    lake_orig_path))
-            sys.exit()
-        # lake_path must be a polygon shapefile
-        if arcpy.Describe(lake_orig_path).datasetType != 'FeatureClass':
-            logging.error(
-                '\nERROR: lake_path must be a polygon shapefile')
-            sys.exit()
-        # Check lake_zone_field
-        if lake_zone_field.upper() in ['', 'FID', 'NONE']:
-            lake_zone_field = arcpy.Describe(lake_orig_path).OIDFieldName
-            logging.warning(
-                '\n  NOTE: Using {} to set {}\n'.format(
-                    lake_zone_field, hru.lake_id_field))
-        elif not arcpy.ListFields(lake_orig_path, lake_zone_field):
-            logging.error(
-                '\nERROR: lake_zone_field field {} does not exist\n'.format(
-                    lake_zone_field))
-            sys.exit()
-        # Need to check that lake_zone_field is an int type
-        elif not [f.type for f in arcpy.Describe(lake_orig_path).fields
-                  if (f.name == lake_zone_field and
-                      f.type in ['SmallInteger', 'Integer'])]:
-            logging.error(
-                '\nERROR: lake_zone_field field {} must be an '
-                'integer type\n'.format(lake_zone_field))
-            sys.exit()
-
-    # Check model points
-    if not os.path.isfile(model_inputs_path):
-        logging.error(
-            '\nERROR: Model points shapefiles does not exist'
-            '\nERROR:   {}'.format(model_inputs_path))
-        sys.exit()
-    # model_points_path must be a point shapefile
-    elif arcpy.Describe(model_inputs_path).datasetType != 'FeatureClass':
-        logging.error(
-            '\nERROR: model_points_path must be a point shapefile')
-        sys.exit()
-
-    # For now, study area has to be a polygon
-    if arcpy.Describe(study_area_orig_path).datasetType != 'FeatureClass':
-        logging.error(
-            '\nERROR: For now, study area must be a polygon shapefile')
-        sys.exit()
-
-
-    # Build output folder if necessary
-    hru_temp_ws = os.path.join(hru.param_ws, 'hru_temp')
-    if not os.path.isdir(hru_temp_ws):
-        os.mkdir(hru_temp_ws)
-    # Output paths
-    study_area_path = os.path.join(hru_temp_ws, 'study_area.shp')
-    lake_path = os.path.join(hru_temp_ws, 'lakes.shp')
-    lake_clip_path = os.path.join(hru_temp_ws, 'lake_clip.shp')
-    model_points_path = os.path.join(hru_temp_ws, 'model_points.shp')
-
-
-    # Set ArcGIS environment variables
-    arcpy.CheckOutExtension('Spatial')
-    env.overwriteOutput = True
-    env.pyramid = 'PYRAMIDS -1'
-    # env.pyramid = 'PYRAMIDS 0'
-    env.workspace = hru.param_ws
-    env.scratchWorkspace = hru.scratch_ws
-
-    # Create HRU points at polygon centroids
-    if not arcpy.Exists(hru.point_path):
-        logging.info('\n  Building HRU point shapefile')
-        # FeatureToPoint will copy all fields in hru.polygon_path
-        # arcpy.FeatureToPoint_management(
-        #    hru.polygon_path, hru.point_path)
-        # Build point_path directly
-        arcpy.CreateFeatureclass_management(
-            os.path.dirname(hru.point_path),
-            os.path.basename(hru.point_path), 'POINT')
-        arcpy.DefineProjection_management(hru.point_path, hru.sr)
-        arcpy.AddField_management(
-            hru.point_path, hru.fid_field, 'LONG')
-        hru_centroid_list = [
-            row for row in arcpy.da.SearchCursor(
-                hru.polygon_path, ['OID@', 'SHAPE@XY'])]
-        with arcpy.da.InsertCursor(
-                hru.point_path,
-                ['OID@', 'SHAPE@XY', hru.fid_field]) as update_c:
-            for hru_centroid in hru_centroid_list:
-                update_c.insertRow(
-                    [hru_centroid[0], hru_centroid[1], hru_centroid[0]])
-        del hru_centroid_list
-    # Check existing HRU points
-    else:
-        # Remove any extra fields
-        field_remove_list = [
-            f.name for f in arcpy.ListFields(hru.point_path)
-            if f.name not in ['FID', 'Shape', hru.fid_field]]
-        # Skip if there is only one field in the shapefile
-        if field_remove_list and len(field_remove_list) > 1:
-            logging.info('\n  Removing HRU point fields')
-            for field in field_remove_list:
-                logging.debug('    {}'.format(field))
-                try:
-                    arcpy.DeleteField_management(hru.point_path, field)
-                except Exception as e:
-                    logging.debug('    Unhandled exception: {}'.format(e))
-                    continue
-        # Save original FID
-        if len(arcpy.ListFields(hru.point_path, hru.fid_field)) == 0:
-            arcpy.AddField_management(
-                hru.point_path, hru.fid_field, 'LONG')
-        arcpy.CalculateField_management(
-            hru.point_path, hru.fid_field, '!FID!', 'PYTHON')
-        if len(arcpy.ListFields(hru.point_path, 'Id')) > 0:
-            arcpy.DeleteField_management(hru.point_path, 'Id')
-        del field_remove_list
-
-    # Add all output fields
-    logging.info('\nAdding fields if necessary')
-    logging.info(
-        '  Note: You may see duplicate field names when writing to a network '
-        'drive')
-
-    # HRU/DEM Fields
-    support.add_field_func(hru.polygon_path, hru.fid_field, 'LONG')
-    support.add_field_func(hru.polygon_path, hru.id_field, 'LONG')
-    support.add_field_func(hru.polygon_path, hru.type_field, 'LONG')
-    support.add_field_func(hru.polygon_path, hru.dem_mean_field, 'DOUBLE')
-    #support.add_field_func(hru.polygon_path, hru.dem_median_field, 'DOUBLE')
-    support.add_field_func(hru.polygon_path, hru.dem_min_field, 'DOUBLE')
-    support.add_field_func(hru.polygon_path, hru.dem_max_field, 'DOUBLE')
-    support.add_field_func(hru.polygon_path, hru.dem_adj_field, 'DOUBLE')
-    if calc_flow_acc_dem_flag:
-        support.add_field_func(hru.polygon_path, hru.dem_flowacc_field, 'DOUBLE')
-        support.add_field_func(hru.polygon_path, hru.dem_sum_field, 'DOUBLE')
-        support.add_field_func(hru.polygon_path, hru.dem_count_field, 'DOUBLE')
-    support.add_field_func(hru.polygon_path, hru.dem_sink_field, 'DOUBLE')
-    support.add_field_func(hru.polygon_path, hru.crt_elev_field, 'DOUBLE')
-    support.add_field_func(hru.polygon_path, hru.crt_fill_field, 'DOUBLE')
-    support.add_field_func(hru.polygon_path, hru.dem_aspect_field, 'LONG')
-    support.add_field_func(hru.polygon_path, hru.dem_slope_deg_field, 'DOUBLE')
-    support.add_field_func(hru.polygon_path, hru.dem_slope_rad_field, 'DOUBLE')
-    support.add_field_func(hru.polygon_path, hru.dem_slope_pct_field, 'DOUBLE')
-    support.add_field_func(hru.polygon_path, hru.area_field, 'DOUBLE')
-    if calc_topo_index_flag:
-        support.add_field_func(hru.polygon_path, hru.topo_index_field, 'LONG')
-    support.add_field_func(hru.polygon_path, hru.row_field, 'LONG')
-    support.add_field_func(hru.polygon_path, hru.col_field, 'LONG')
-    support.add_field_func(hru.polygon_path, hru.x_field, 'LONG')
-    support.add_field_func(hru.polygon_path, hru.y_field, 'LONG')
-    support.add_field_func(hru.polygon_path, hru.lat_field, 'DOUBLE')
-    support.add_field_func(hru.polygon_path, hru.lon_field, 'DOUBLE')
-
-    # Lake fields
-    support.add_field_func(hru.polygon_path, hru.lake_id_field, 'LONG')
-    support.add_field_func(hru.polygon_path, hru.lake_area_field, 'DOUBLE')
-
-    # Stream fields
-    support.add_field_func(hru.polygon_path, hru.iseg_field, 'LONG')
-    support.add_field_func(hru.polygon_path, hru.irunbound_field, 'LONG')
-    support.add_field_func(hru.polygon_path, hru.flow_dir_field, 'LONG')
-    support.add_field_func(hru.polygon_path, hru.krch_field, 'LONG')
-    support.add_field_func(hru.polygon_path, hru.irch_field, 'LONG')
-    support.add_field_func(hru.polygon_path, hru.jrch_field, 'LONG')
-    support.add_field_func(hru.polygon_path, hru.iseg_field, 'LONG')
-    support.add_field_func(hru.polygon_path, hru.reach_field, 'LONG')
-    support.add_field_func(hru.polygon_path, hru.rchlen_field, 'LONG')
-    support.add_field_func(hru.polygon_path, hru.maxreach_field, 'LONG')
-    support.add_field_func(hru.polygon_path, hru.outseg_field, 'LONG')
-    support.add_field_func(hru.polygon_path, hru.iupseg_field, 'LONG')
-    support.add_field_func(hru.polygon_path, hru.subbasin_field, 'LONG')
-    support.add_field_func(hru.polygon_path, hru.segbasin_field, 'LONG')
-    support.add_field_func(hru.polygon_path, hru.outflow_field, 'LONG')
-    support.add_field_func(hru.polygon_path, hru.strm_top_field, 'DOUBLE')
-    support.add_field_func(hru.polygon_path, hru.strm_slope_field, 'DOUBLE')
-
-    # Sink field
-    support.add_field_func(hru.polygon_path, hru.hru_sink_field, 'LONG')
-
-    # PPT Zone fields
-    # if set_ppt_zones_flag:
-    support.add_field_func(hru.polygon_path, hru.ppt_zone_id_field, 'SHORT')
-    support.add_field_func(hru.polygon_path, hru.hru_psta_field, 'SHORT')
-
-    # DEM based
-    support.add_field_func(hru.polygon_path, hru.jh_tmax_field, 'DOUBLE')
-    support.add_field_func(hru.polygon_path, hru.jh_tmin_field, 'DOUBLE')
-    support.add_field_func(hru.polygon_path, hru.jh_coef_field, 'DOUBLE')
-    support.add_field_func(hru.polygon_path, hru.snarea_thresh_field, 'DOUBLE')
-
-    # Aspect based
-    support.add_field_func(hru.polygon_path, hru.tmax_adj_field, 'DOUBLE')
-    support.add_field_func(hru.polygon_path, hru.tmin_adj_field, 'DOUBLE')
-
-    # Vegetation fields
-    support.add_field_func(hru.polygon_path, hru.cov_type_field, 'SHORT')
-    support.add_field_func(hru.polygon_path, hru.covden_sum_field, 'DOUBLE')
-    support.add_field_func(hru.polygon_path, hru.covden_win_field, 'DOUBLE')
-    support.add_field_func(hru.polygon_path, hru.rad_trncf_field, 'DOUBLE')
-    support.add_field_func(hru.polygon_path, hru.snow_intcp_field, 'DOUBLE')
-    support.add_field_func(hru.polygon_path, hru.srain_intcp_field, 'DOUBLE')
-    support.add_field_func(hru.polygon_path, hru.wrain_intcp_field, 'DOUBLE')
-
-    # Soil fields
-    support.add_field_func(hru.polygon_path, hru.awc_field, 'DOUBLE')
-    support.add_field_func(hru.polygon_path, hru.clay_pct_field, 'DOUBLE')
-    support.add_field_func(hru.polygon_path, hru.sand_pct_field, 'DOUBLE')
-    support.add_field_func(hru.polygon_path, hru.ksat_field, 'DOUBLE')
-    support.add_field_func(hru.polygon_path, hru.soil_type_field, 'DOUBLE')
-    support.add_field_func(hru.polygon_path, hru.soil_root_max_field, 'DOUBLE')
-    support.add_field_func(hru.polygon_path, hru.moist_init_field, 'DOUBLE')
-    support.add_field_func(hru.polygon_path, hru.moist_max_field, 'DOUBLE')
-    support.add_field_func(hru.polygon_path, hru.rechr_init_field, 'DOUBLE')
-    support.add_field_func(hru.polygon_path, hru.rechr_max_field, 'DOUBLE')
-    support.add_field_func(hru.polygon_path, hru.ssr2gw_rate_field, 'DOUBLE')
-    support.add_field_func(hru.polygon_path, hru.ssr2gw_k_field, 'DOUBLE')
-    support.add_field_func(hru.polygon_path, hru.slowcoef_lin_field, 'DOUBLE')
-    support.add_field_func(hru.polygon_path, hru.slowcoef_sq_field, 'DOUBLE')
-
-    # Impervious fields
-    support.add_field_func(hru.polygon_path, hru.imperv_pct_field, 'DOUBLE')
-    support.add_field_func(hru.polygon_path, hru.carea_max_field, 'DOUBLE')
-
-    # PRISM mean monthly fields
-    month_list = ['{:02d}'.format(m) for m in range(1, 13)]
-    # month_list.extend(['14'])
-    for prism_data_name in ['PPT', 'TMAX', 'TMIN']:
-        for month in month_list:
-            support.add_field_func(
-                hru.polygon_path,
-                '{}_{}'.format(prism_data_name, month), 'DOUBLE')
-    # PRISM mean monthly PPT ratio fields
-    for month in month_list:
-        if month == '14':
-            continue
-        support.add_field_func(
-            hru.polygon_path, 'PPT_RT_{}'.format(month), 'DOUBLE')
-
-    # Id field is added by default to new fishnets
-    if arcpy.ListFields(hru.polygon_path, 'Id'):
-        arcpy.DeleteField_management(hru.polygon_path, 'Id')
-
-    logging.info('\nCalculating parameters')
-    # Keep original FID for subsetting in zonal stats
-    logging.info('  Saving original HRU FID to {}'.format(
-        hru.fid_field))
-    arcpy.CalculateField_management(
-        hru.polygon_path, hru.fid_field, '!FID!', 'PYTHON')
-
-    # Cell X/Y
-    logging.info('  Calculating cell X/Y')
-    cell_xy_func(hru.polygon_path, hru.x_field, hru.y_field)
-
-    # Create unique ID, start at top left corner, work down rows
-    # Row/Col numbered from top left corner (1's based numbering)
-    logging.info('  Calculating cell ID/row/col')
-    cell_id_col_row_func(
-        hru.polygon_path, hru.id_field, hru.col_field, hru.row_field,
-        hru.extent, hru.cs)
-
-    # Cell Lat/Lon
-    logging.info('  Calculating cell lat/lon')
-    cell_lat_lon_func(
-        hru.polygon_path, hru.lat_field, hru.lon_field, hru.sr.GCS)
-
-    # Cell Area
-    logging.info('  Calculating cell area (acres)')
-    arcpy.CalculateField_management(
-        hru.polygon_path, hru.area_field, '!SHAPE.AREA@acres!', 'PYTHON')
-
-    # Reset HRU_TYPE
-    logging.info('\nResetting {} to 0'.format(hru.type_field))
-    arcpy.CalculateField_management(
-        hru.polygon_path, hru.type_field, 0, 'PYTHON')
-    # Reset LAKE_ID
-    if set_lake_flag:
-        logging.info('Resetting {} to 0'.format(hru.lake_id_field))
-        arcpy.CalculateField_management(
-            hru.polygon_path, hru.lake_id_field, 0, 'PYTHON')
-    if set_lake_flag:
-        logging.info('Resetting {} to 0'.format(hru.lake_area_field))
-        arcpy.CalculateField_management(
-            hru.polygon_path, hru.lake_area_field, 0, 'PYTHON')
-
-    # Calculate HRU Type
-    logging.info('\nCalculating cell HRU Type')
-    study_area_desc = arcpy.Describe(study_area_orig_path)
-    study_area_sr = study_area_desc.spatialReference
-    logging.debug('  Study area: {}'.format(study_area_orig_path))
-    logging.debug('  Study area spat. ref.:  {}'.format(
-        study_area_sr.name))
-    logging.debug('  Study area GCS:         {}'.format(
-        study_area_sr.GCS.name))
-    # If study area spat_ref doesn't match hru_param spat_ref
-    # Project study area to hru_param spat ref
-    # Otherwise, read study_area directly
-    if hru.sr.name != study_area_sr.name:
-        logging.info('  Projecting study area...')
-        # Set preferred transforms
-        transform_str = support.transform_func(hru.sr, study_area_sr)
-        logging.debug('    Transform: {}'.format(transform_str))
-        # Project study area shapefile
-        arcpy.Project_management(
-            study_area_orig_path, study_area_path, hru.sr,
-            transform_str, study_area_sr)
-        del transform_str
-    else:
-        arcpy.Copy_management(study_area_orig_path, study_area_path)
-    support.zone_by_centroid_func(
-        study_area_path, hru.type_field, 1,
-        hru.polygon_path, hru.point_path, hru)
-
-    # Calculate HRU Type for lakes (HRU_TYPE = 2)
-    if set_lake_flag:
-        logging.info('\nCalculating cell HRU Type & ID for lakes')
-        lake_layer = 'lake_layer'
-        lake_desc = arcpy.Describe(lake_orig_path)
-        lake_sr = lake_desc.spatialReference
-        logging.debug('  Lakes: {}'.format(lake_orig_path))
-        logging.debug('  Lakes spat. ref.:  {}'.format(lake_sr.name))
-        logging.debug('  Lakes GCS:         {}'.format(lake_sr.GCS.name))
-
-        # If lakes spat_ref doesn't match hru_param spat_ref
-        # Project lakes to hru_param spat ref
-        # Otherwise, read lakes directly
-        if hru.sr.name != lake_sr.name:
-            logging.info('  Projecting lakes...')
-            # Set preferred transforms
-            transform_str = support.transform_func(hru.sr, lake_sr)
-            logging.debug('    Transform: {}'.format(transform_str))
-            # Project lakes shapefile
-            arcpy.Project_management(
-                lake_orig_path, lake_path, hru.sr, transform_str, lake_sr)
-            arcpy.MakeFeatureLayer_management(lake_path, lake_layer)
-            del lake_path, transform_str
-        else:
-            arcpy.MakeFeatureLayer_management(
-                lake_orig_path, lake_layer)
-
-        # Clip lakes by study area after projecting lakes
-        logging.info('  Clipping lakes...')
-        arcpy.Clip_analysis(lake_layer, study_area_path, lake_clip_path)
-        # Remove all unnecesary fields
-        for field in arcpy.ListFields(lake_clip_path):
-            if field.name not in [lake_zone_field, 'Shape']:
-                try:
-                    arcpy.DeleteField_management(lake_clip_path, field.name)
-                except Exception as e:
-                    logging.debug('    Unhandled exception: {}'.format(e))
-                    continue
-
-        # Set lake HRU_TYPE
-        logging.info('  Setting lake {}'.format(hru.type_field))
-        support.zone_by_area_func(
-            lake_clip_path, hru.type_field, 2,
-            hru.polygon_path, hru, hru.area_field,
-            hru.lake_area_field, lake_area_pct)
-        # Set lake ID
-        logging.info('  Setting {}'.format(hru.lake_id_field))
-        support.zone_by_area_func(
-            lake_clip_path, hru.lake_id_field, lake_zone_field,
-            hru.polygon_path, hru, hru.area_field,
-            hru.lake_area_field, lake_area_pct)
-        # Cleanup
-        del lake_layer, lake_desc, lake_sr
-
-
-    # Read in model points shapefile
-    logging.info('\nChecking model points shapefile')
-    model_points_desc = arcpy.Describe(model_inputs_path)
-    model_points_sr = model_points_desc.spatialReference
-    logging.debug('  Points: {}'.format(model_inputs_path))
-    logging.debug('  Points spat. ref.:  {}'.format(model_points_sr.name))
-    logging.debug('  Points GCS:         {}'.format(model_points_sr.GCS.name))
-
-    # If model points spat_ref doesn't match hru_param spat_ref
-    # Project model points to hru_param spat ref
-    # Otherwise, read model points directly
-    if hru.sr.name != model_points_sr.name:
-        logging.info(
-            '  Model points projection does not match fishnet.\n'
-            '  Projecting model points.\n')
-        # Set preferred transforms
-        transform_str = support.transform_func(hru.sr, model_points_sr)
-        logging.debug('    Transform: {}'.format(transform_str))
-        arcpy.Project_management(
-            model_inputs_path, model_points_path,
-            hru.sr, transform_str, model_points_sr)
-    else:
-        arcpy.Copy_management(model_inputs_path, model_points_path)
-    model_points_lyr = 'model_points_lyr'
-    arcpy.MakeFeatureLayer_management(model_points_path, model_points_lyr)
-
-    # Check model point types
-    logging.info('  Checking model point types')
-    model_point_types = [str(r[0]).upper() for r in arcpy.da.SearchCursor(
-        model_points_path, [model_points_type_field])]
-    if not set(model_point_types).issubset(set(['OUTLET', 'SUBBASIN', 'SWALE'])):
-        logging.error('\nERROR: Unsupported model point type(s) found, exiting')
-        logging.error('\n  Model point types: {}\n'.format(model_point_types))
-        sys.exit()
-<<<<<<< HEAD
-    elif 'OUTLET' not in model_point_types and 'SWALE' not in model_point_types:
-    #elif not set(model_point_types).issubset(set(['OUTLET', 'SWALE'])):
-        logging.error(
-            '\nERROR: At least one model point must be an OUTLET or SWALE, '
-            'exiting\n')
-        sys.exit()
-=======
-    # elif 'OUTLET' not in model_point_types and 'SWALE' not in model_point_types:
-    #  elif not set(model_point_types).issubset(set(['OUTLET', 'SWALE'])):
-    #      logging.error(
-    #          '\nERROR: At least one model point must be an OUTLET or SWALE, '
-    #          'exiting\n')
-    #      sys.exit()
->>>>>>> 41215d0c
-    else:
-        logging.debug('  {}'.format(', '.join(model_point_types)))
-
-    if 'SWALE' in model_point_types:
-        arcpy.SelectLayerByAttribute_management(
-            model_points_lyr, 'NEW_SELECTION', '"TYPE" = \'SWALE\'')
-
-        logging.info('  Setting swale (sink) cells to {}=3'.format(
-            hru.type_field))
-        hru_polygon_lyr = 'hru_polygon_lyr'
-        arcpy.MakeFeatureLayer_management(hru.polygon_path, hru_polygon_lyr)
-        arcpy.SelectLayerByAttribute_management(hru_polygon_lyr, 'CLEAR_SELECTION')
-        arcpy.SelectLayerByLocation_management(
-            hru_polygon_lyr, 'INTERSECT', model_points_lyr)
-        arcpy.CalculateField_management(
-            hru_polygon_lyr, hru.type_field, 3, 'PYTHON')
-        arcpy.SelectLayerByAttribute_management(hru_polygon_lyr, 'CLEAR_SELECTION')
-        arcpy.SelectLayerByAttribute_management(model_points_lyr, 'CLEAR_SELECTION')
-        arcpy.Delete_management(hru_polygon_lyr)
-        del hru_polygon_lyr
-    arcpy.Delete_management(model_points_lyr)
-    del model_points_lyr
-
-
-    # Setting HRU_PSTA to default value of 1
-    if all([row[0] == 0 for row in arcpy.da.SearchCursor(
-            hru.polygon_path, [hru.hru_psta_field])]):
-        logging.info('Setting {} to 1'.format(
-            hru.hru_psta_field))
-        arcpy.CalculateField_management(
-            hru.polygon_path, hru.hru_psta_field, '1', 'PYTHON')
-
-    # Cleanup
-    del study_area_desc, study_area_sr
-
-
-def cell_xy_func(hru_param_path, x_field, y_field):
-    """"""
-    fields = ('SHAPE@XY', x_field, y_field)
-    with arcpy.da.UpdateCursor(hru_param_path, fields) as u_cursor:
-        for row in u_cursor:
-            row[1], row[2] = row[0]
-            u_cursor.updateRow(row)
-            del row
-
-
-def cell_lat_lon_func(hru_param_path, lat_field, lon_field, gcs_sr):
-    """"""
-    fields = ('SHAPE@XY', lon_field, lat_field)
-    with arcpy.da.UpdateCursor(hru_param_path, fields, '', gcs_sr) as u_cursor:
-        for row in u_cursor:
-            row[1], row[2] = row[0]
-            u_cursor.updateRow(row)
-            del row
-
-
-def cell_id_col_row_func(hru_param_path, id_field, col_field, row_field,
-                         extent, cs):
-    """"""
-    fields = ('SHAPE@XY', col_field, row_field, id_field)
-    with arcpy.da.UpdateCursor(hru_param_path, fields) as u_cursor:
-        num_cols = (extent.XMax - extent.XMin) / cs
-        for row in u_cursor:
-            #  Row/Col are 1's based indices
-            row[1] = ((row[0][0] - extent.XMin) // cs) + 1
-            row[2] = ((extent.YMax - row[0][1]) // cs) + 1
-            #  Create unique ID, start at top left corner, work down rows
-            row[3] = row[1] + (row[2] - 1) * num_cols
-            u_cursor.updateRow(row)
-            del row
-
-
-def arg_parse():
-    """"""
-    parser = argparse.ArgumentParser(
-        description='HRU Parameters',
-        formatter_class=argparse.ArgumentDefaultsHelpFormatter)
-    parser.add_argument(
-        '-i', '--ini', required=True,
-        help='Project input file', metavar='PATH')
-    parser.add_argument(
-        '-o', '--overwrite', default=False, action='store_true',
-        help='Force overwrite of existing files')
-    parser.add_argument(
-        '-d', '--debug', default=logging.INFO, const=logging.DEBUG,
-        help='Debug level logging', action='store_const', dest='loglevel')
-    args = parser.parse_args()
-
-    # Convert input file to an absolute path
-    if os.path.isfile(os.path.abspath(args.ini)):
-        args.ini = os.path.abspath(args.ini)
-    return args
-
-
-if __name__ == '__main__':
-    args = arg_parse()
-
-    logging.basicConfig(level=args.loglevel, format='%(message)s')
-    logging.info('\n{}'.format('#' * 80))
-    log_f = '{:<20s} {}'
-    logging.info(log_f.format(
-        'Run Time Stamp:', dt.datetime.now().isoformat(' ')))
-    logging.info(log_f.format('Current Directory:', os.getcwd()))
-    logging.info(log_f.format('Script:', os.path.basename(sys.argv[0])))
-
-    # Calculate GSFLOW HRU Parameters
-    hru_parameters(
-        config_path=args.ini, overwrite_flag=args.overwrite,
-        debug_flag=args.loglevel==logging.DEBUG)
+#--------------------------------
+# Name:         hru_parameters.py
+# Purpose:      GSFLOW HRU parameters
+# Notes:        ArcGIS 10.2 Version
+# Python:       2.7
+#--------------------------------
+
+import argparse
+import ConfigParser
+import datetime as dt
+import logging
+import os
+import sys
+
+import arcpy
+from arcpy import env
+
+import support_functions as support
+
+
+def hru_parameters(config_path, overwrite_flag=False, debug_flag=False):
+    """Calculate GSFLOW HRU Parameters
+
+    Args:
+        config_file (str): Project config file path
+        ovewrite_flag (bool): if True, overwrite existing files
+        debug_flag (bool): if True, enable debug level logging
+
+    Returns:
+        None
+    """
+
+    # Initialize hru parameters class
+    hru = support.HRUParameters(config_path)
+
+    # Open input parameter config file
+    inputs_cfg = ConfigParser.ConfigParser()
+    try:
+        inputs_cfg.readfp(open(config_path))
+    except Exception as e:
+        logging.error(
+            '\nERROR: Config file could not be read, '
+            'is not an input file, or does not exist\n'
+            '  config_file = {}\n'
+            '  Exception: {}\n'.format(config_path, e))
+        sys.exit()
+
+    # Log DEBUG to file
+    log_file_name = 'hru_parameters_log.txt'
+    log_console = logging.FileHandler(
+        filename=os.path.join(hru.log_ws, log_file_name), mode='w')
+    log_console.setLevel(logging.DEBUG)
+    log_console.setFormatter(logging.Formatter('%(message)s'))
+    logging.getLogger('').addHandler(log_console)
+    logging.info('\nGSFLOW HRU Parameters')
+
+    # Read parameters from config file
+    study_area_orig_path = inputs_cfg.get('INPUTS', 'study_area_path')
+    try:
+        set_lake_flag = inputs_cfg.getboolean('INPUTS', 'set_lake_flag')
+    except ConfigParser.NoOptionError:
+        set_lake_flag = False
+        logging.info(
+            '  Missing INI parameter, setting {} = {}'.format(
+                'set_lake_flag', set_lake_flag))
+
+    if set_lake_flag:
+        lake_orig_path = inputs_cfg.get('INPUTS', 'lake_path')
+        lake_zone_field = inputs_cfg.get('INPUTS', 'lake_zone_field')
+        lake_area_pct = inputs_cfg.getfloat('INPUTS', 'lake_area_pct')
+
+    # Model points
+    model_inputs_path = inputs_cfg.get('INPUTS', 'model_points_path')
+    try:
+        model_points_zone_field = inputs_cfg.get(
+            'INPUTS', 'model_points_zone_field')
+    except:
+        model_points_zone_field = 'FID'
+        logging.info(
+            '  Missing INI parameter, setting {} = {}'.format(
+                'model_points_zone_field', model_points_zone_field))
+    try:
+        model_points_type_field = inputs_cfg.get(
+            'INPUTS', 'model_points_type_field')
+    except:
+        model_points_type_field = 'TYPE'
+        logging.info(
+            '  Missing INI parameter, setting {} = {}'.format(
+                'model_points_type_field', model_points_type_field))
+
+    # Control flags
+    try:
+        calc_flow_acc_dem_flag = inputs_cfg.getboolean(
+            'INPUTS', 'calc_flow_acc_dem_flag')
+    except ConfigParser.NoOptionError:
+        calc_flow_acc_dem_flag = False
+        logging.info(
+            '  Missing INI parameter, setting {} = {}'.format(
+                'calc_flow_acc_dem_flag', calc_flow_acc_dem_flag))
+
+    try:
+        calc_topo_index_flag = inputs_cfg.getboolean(
+            'INPUTS', 'calc_topo_index_flag')
+    except ConfigParser.NoOptionError:
+        calc_topo_index_flag = False
+        logging.info(
+            '  Missing INI parameter, setting {} = {}'.format(
+                'calc_topo_index_flag', calc_topo_index_flag))
+
+    # try:
+    #     set_ppt_zones_flag = inputs_cfg.getboolean(
+    #         'INPUTS', 'set_ppt_zones_flag')
+    # except ConfigParser.NoOptionError:
+    #     set_ppt_zones_flag = False
+    #     logging.info(
+    #         '  Missing INI parameter, setting {} = {}'.format(
+    #             'set_ppt_zones_flag', set_ppt_zones_flag))
+
+    # Check input paths
+    if not arcpy.Exists(hru.polygon_path):
+        logging.error(
+            '\nERROR: Fishnet ({}) does not exist'.format(
+                hru.polygon_path))
+        sys.exit()
+
+    if set_lake_flag:
+        if not arcpy.Exists(lake_orig_path):
+            logging.error(
+                '\nERROR: Lake layer ({}) does not exist'.format(
+                    lake_orig_path))
+            sys.exit()
+        # lake_path must be a polygon shapefile
+        if arcpy.Describe(lake_orig_path).datasetType != 'FeatureClass':
+            logging.error(
+                '\nERROR: lake_path must be a polygon shapefile')
+            sys.exit()
+        # Check lake_zone_field
+        if lake_zone_field.upper() in ['', 'FID', 'NONE']:
+            lake_zone_field = arcpy.Describe(lake_orig_path).OIDFieldName
+            logging.warning(
+                '\n  NOTE: Using {} to set {}\n'.format(
+                    lake_zone_field, hru.lake_id_field))
+        elif not arcpy.ListFields(lake_orig_path, lake_zone_field):
+            logging.error(
+                '\nERROR: lake_zone_field field {} does not exist\n'.format(
+                    lake_zone_field))
+            sys.exit()
+        # Need to check that lake_zone_field is an int type
+        elif not [f.type for f in arcpy.Describe(lake_orig_path).fields
+                  if (f.name == lake_zone_field and
+                      f.type in ['SmallInteger', 'Integer'])]:
+            logging.error(
+                '\nERROR: lake_zone_field field {} must be an '
+                'integer type\n'.format(lake_zone_field))
+            sys.exit()
+
+    # Check model points
+    if not os.path.isfile(model_inputs_path):
+        logging.error(
+            '\nERROR: Model points shapefiles does not exist'
+            '\nERROR:   {}'.format(model_inputs_path))
+        sys.exit()
+    # model_points_path must be a point shapefile
+    elif arcpy.Describe(model_inputs_path).datasetType != 'FeatureClass':
+        logging.error(
+            '\nERROR: model_points_path must be a point shapefile')
+        sys.exit()
+
+    # For now, study area has to be a polygon
+    if arcpy.Describe(study_area_orig_path).datasetType != 'FeatureClass':
+        logging.error(
+            '\nERROR: For now, study area must be a polygon shapefile')
+        sys.exit()
+
+
+    # Build output folder if necessary
+    hru_temp_ws = os.path.join(hru.param_ws, 'hru_temp')
+    if not os.path.isdir(hru_temp_ws):
+        os.mkdir(hru_temp_ws)
+    # Output paths
+    study_area_path = os.path.join(hru_temp_ws, 'study_area.shp')
+    lake_path = os.path.join(hru_temp_ws, 'lakes.shp')
+    lake_clip_path = os.path.join(hru_temp_ws, 'lake_clip.shp')
+    model_points_path = os.path.join(hru_temp_ws, 'model_points.shp')
+
+
+    # Set ArcGIS environment variables
+    arcpy.CheckOutExtension('Spatial')
+    env.overwriteOutput = True
+    env.pyramid = 'PYRAMIDS -1'
+    # env.pyramid = 'PYRAMIDS 0'
+    env.workspace = hru.param_ws
+    env.scratchWorkspace = hru.scratch_ws
+
+    # Create HRU points at polygon centroids
+    if not arcpy.Exists(hru.point_path):
+        logging.info('\n  Building HRU point shapefile')
+        # FeatureToPoint will copy all fields in hru.polygon_path
+        # arcpy.FeatureToPoint_management(
+        #    hru.polygon_path, hru.point_path)
+        # Build point_path directly
+        arcpy.CreateFeatureclass_management(
+            os.path.dirname(hru.point_path),
+            os.path.basename(hru.point_path), 'POINT')
+        arcpy.DefineProjection_management(hru.point_path, hru.sr)
+        arcpy.AddField_management(
+            hru.point_path, hru.fid_field, 'LONG')
+        hru_centroid_list = [
+            row for row in arcpy.da.SearchCursor(
+                hru.polygon_path, ['OID@', 'SHAPE@XY'])]
+        with arcpy.da.InsertCursor(
+                hru.point_path,
+                ['OID@', 'SHAPE@XY', hru.fid_field]) as update_c:
+            for hru_centroid in hru_centroid_list:
+                update_c.insertRow(
+                    [hru_centroid[0], hru_centroid[1], hru_centroid[0]])
+        del hru_centroid_list
+    # Check existing HRU points
+    else:
+        # Remove any extra fields
+        field_remove_list = [
+            f.name for f in arcpy.ListFields(hru.point_path)
+            if f.name not in ['FID', 'Shape', hru.fid_field]]
+        # Skip if there is only one field in the shapefile
+        if field_remove_list and len(field_remove_list) > 1:
+            logging.info('\n  Removing HRU point fields')
+            for field in field_remove_list:
+                logging.debug('    {}'.format(field))
+                try:
+                    arcpy.DeleteField_management(hru.point_path, field)
+                except Exception as e:
+                    logging.debug('    Unhandled exception: {}'.format(e))
+                    continue
+        # Save original FID
+        if len(arcpy.ListFields(hru.point_path, hru.fid_field)) == 0:
+            arcpy.AddField_management(
+                hru.point_path, hru.fid_field, 'LONG')
+        arcpy.CalculateField_management(
+            hru.point_path, hru.fid_field, '!FID!', 'PYTHON')
+        if len(arcpy.ListFields(hru.point_path, 'Id')) > 0:
+            arcpy.DeleteField_management(hru.point_path, 'Id')
+        del field_remove_list
+
+    # Add all output fields
+    logging.info('\nAdding fields if necessary')
+    logging.info(
+        '  Note: You may see duplicate field names when writing to a network '
+        'drive')
+
+    # HRU/DEM Fields
+    support.add_field_func(hru.polygon_path, hru.fid_field, 'LONG')
+    support.add_field_func(hru.polygon_path, hru.id_field, 'LONG')
+    support.add_field_func(hru.polygon_path, hru.type_field, 'LONG')
+    support.add_field_func(hru.polygon_path, hru.dem_mean_field, 'DOUBLE')
+    #support.add_field_func(hru.polygon_path, hru.dem_median_field, 'DOUBLE')
+    support.add_field_func(hru.polygon_path, hru.dem_min_field, 'DOUBLE')
+    support.add_field_func(hru.polygon_path, hru.dem_max_field, 'DOUBLE')
+    support.add_field_func(hru.polygon_path, hru.dem_adj_field, 'DOUBLE')
+    if calc_flow_acc_dem_flag:
+        support.add_field_func(hru.polygon_path, hru.dem_flowacc_field, 'DOUBLE')
+        support.add_field_func(hru.polygon_path, hru.dem_sum_field, 'DOUBLE')
+        support.add_field_func(hru.polygon_path, hru.dem_count_field, 'DOUBLE')
+    support.add_field_func(hru.polygon_path, hru.dem_sink_field, 'DOUBLE')
+    support.add_field_func(hru.polygon_path, hru.crt_elev_field, 'DOUBLE')
+    support.add_field_func(hru.polygon_path, hru.crt_fill_field, 'DOUBLE')
+    support.add_field_func(hru.polygon_path, hru.dem_aspect_field, 'LONG')
+    support.add_field_func(hru.polygon_path, hru.dem_slope_deg_field, 'DOUBLE')
+    support.add_field_func(hru.polygon_path, hru.dem_slope_rad_field, 'DOUBLE')
+    support.add_field_func(hru.polygon_path, hru.dem_slope_pct_field, 'DOUBLE')
+    support.add_field_func(hru.polygon_path, hru.area_field, 'DOUBLE')
+    if calc_topo_index_flag:
+        support.add_field_func(hru.polygon_path, hru.topo_index_field, 'LONG')
+    support.add_field_func(hru.polygon_path, hru.row_field, 'LONG')
+    support.add_field_func(hru.polygon_path, hru.col_field, 'LONG')
+    support.add_field_func(hru.polygon_path, hru.x_field, 'LONG')
+    support.add_field_func(hru.polygon_path, hru.y_field, 'LONG')
+    support.add_field_func(hru.polygon_path, hru.lat_field, 'DOUBLE')
+    support.add_field_func(hru.polygon_path, hru.lon_field, 'DOUBLE')
+
+    # Lake fields
+    support.add_field_func(hru.polygon_path, hru.lake_id_field, 'LONG')
+    support.add_field_func(hru.polygon_path, hru.lake_area_field, 'DOUBLE')
+
+    # Stream fields
+    support.add_field_func(hru.polygon_path, hru.iseg_field, 'LONG')
+    support.add_field_func(hru.polygon_path, hru.irunbound_field, 'LONG')
+    support.add_field_func(hru.polygon_path, hru.flow_dir_field, 'LONG')
+    support.add_field_func(hru.polygon_path, hru.krch_field, 'LONG')
+    support.add_field_func(hru.polygon_path, hru.irch_field, 'LONG')
+    support.add_field_func(hru.polygon_path, hru.jrch_field, 'LONG')
+    support.add_field_func(hru.polygon_path, hru.iseg_field, 'LONG')
+    support.add_field_func(hru.polygon_path, hru.reach_field, 'LONG')
+    support.add_field_func(hru.polygon_path, hru.rchlen_field, 'LONG')
+    support.add_field_func(hru.polygon_path, hru.maxreach_field, 'LONG')
+    support.add_field_func(hru.polygon_path, hru.outseg_field, 'LONG')
+    support.add_field_func(hru.polygon_path, hru.iupseg_field, 'LONG')
+    support.add_field_func(hru.polygon_path, hru.subbasin_field, 'LONG')
+    support.add_field_func(hru.polygon_path, hru.segbasin_field, 'LONG')
+    support.add_field_func(hru.polygon_path, hru.outflow_field, 'LONG')
+    support.add_field_func(hru.polygon_path, hru.strm_top_field, 'DOUBLE')
+    support.add_field_func(hru.polygon_path, hru.strm_slope_field, 'DOUBLE')
+
+    # Sink field
+    support.add_field_func(hru.polygon_path, hru.hru_sink_field, 'LONG')
+
+    # PPT Zone fields
+    # if set_ppt_zones_flag:
+    support.add_field_func(hru.polygon_path, hru.ppt_zone_id_field, 'SHORT')
+    support.add_field_func(hru.polygon_path, hru.hru_psta_field, 'SHORT')
+
+    # DEM based
+    support.add_field_func(hru.polygon_path, hru.jh_tmax_field, 'DOUBLE')
+    support.add_field_func(hru.polygon_path, hru.jh_tmin_field, 'DOUBLE')
+    support.add_field_func(hru.polygon_path, hru.jh_coef_field, 'DOUBLE')
+    support.add_field_func(hru.polygon_path, hru.snarea_thresh_field, 'DOUBLE')
+
+    # Aspect based
+    support.add_field_func(hru.polygon_path, hru.tmax_adj_field, 'DOUBLE')
+    support.add_field_func(hru.polygon_path, hru.tmin_adj_field, 'DOUBLE')
+
+    # Vegetation fields
+    support.add_field_func(hru.polygon_path, hru.cov_type_field, 'SHORT')
+    support.add_field_func(hru.polygon_path, hru.covden_sum_field, 'DOUBLE')
+    support.add_field_func(hru.polygon_path, hru.covden_win_field, 'DOUBLE')
+    support.add_field_func(hru.polygon_path, hru.rad_trncf_field, 'DOUBLE')
+    support.add_field_func(hru.polygon_path, hru.snow_intcp_field, 'DOUBLE')
+    support.add_field_func(hru.polygon_path, hru.srain_intcp_field, 'DOUBLE')
+    support.add_field_func(hru.polygon_path, hru.wrain_intcp_field, 'DOUBLE')
+
+    # Soil fields
+    support.add_field_func(hru.polygon_path, hru.awc_field, 'DOUBLE')
+    support.add_field_func(hru.polygon_path, hru.clay_pct_field, 'DOUBLE')
+    support.add_field_func(hru.polygon_path, hru.sand_pct_field, 'DOUBLE')
+    support.add_field_func(hru.polygon_path, hru.ksat_field, 'DOUBLE')
+    support.add_field_func(hru.polygon_path, hru.soil_type_field, 'DOUBLE')
+    support.add_field_func(hru.polygon_path, hru.soil_root_max_field, 'DOUBLE')
+    support.add_field_func(hru.polygon_path, hru.moist_init_field, 'DOUBLE')
+    support.add_field_func(hru.polygon_path, hru.moist_max_field, 'DOUBLE')
+    support.add_field_func(hru.polygon_path, hru.rechr_init_field, 'DOUBLE')
+    support.add_field_func(hru.polygon_path, hru.rechr_max_field, 'DOUBLE')
+    support.add_field_func(hru.polygon_path, hru.ssr2gw_rate_field, 'DOUBLE')
+    support.add_field_func(hru.polygon_path, hru.ssr2gw_k_field, 'DOUBLE')
+    support.add_field_func(hru.polygon_path, hru.slowcoef_lin_field, 'DOUBLE')
+    support.add_field_func(hru.polygon_path, hru.slowcoef_sq_field, 'DOUBLE')
+
+    # Impervious fields
+    support.add_field_func(hru.polygon_path, hru.imperv_pct_field, 'DOUBLE')
+    support.add_field_func(hru.polygon_path, hru.carea_max_field, 'DOUBLE')
+
+    # PRISM mean monthly fields
+    month_list = ['{:02d}'.format(m) for m in range(1, 13)]
+    # month_list.extend(['14'])
+    for prism_data_name in ['PPT', 'TMAX', 'TMIN']:
+        for month in month_list:
+            support.add_field_func(
+                hru.polygon_path,
+                '{}_{}'.format(prism_data_name, month), 'DOUBLE')
+    # PRISM mean monthly PPT ratio fields
+    for month in month_list:
+        if month == '14':
+            continue
+        support.add_field_func(
+            hru.polygon_path, 'PPT_RT_{}'.format(month), 'DOUBLE')
+
+    # Id field is added by default to new fishnets
+    if arcpy.ListFields(hru.polygon_path, 'Id'):
+        arcpy.DeleteField_management(hru.polygon_path, 'Id')
+
+    logging.info('\nCalculating parameters')
+    # Keep original FID for subsetting in zonal stats
+    logging.info('  Saving original HRU FID to {}'.format(
+        hru.fid_field))
+    arcpy.CalculateField_management(
+        hru.polygon_path, hru.fid_field, '!FID!', 'PYTHON')
+
+    # Cell X/Y
+    logging.info('  Calculating cell X/Y')
+    cell_xy_func(hru.polygon_path, hru.x_field, hru.y_field)
+
+    # Create unique ID, start at top left corner, work down rows
+    # Row/Col numbered from top left corner (1's based numbering)
+    logging.info('  Calculating cell ID/row/col')
+    cell_id_col_row_func(
+        hru.polygon_path, hru.id_field, hru.col_field, hru.row_field,
+        hru.extent, hru.cs)
+
+    # Cell Lat/Lon
+    logging.info('  Calculating cell lat/lon')
+    cell_lat_lon_func(
+        hru.polygon_path, hru.lat_field, hru.lon_field, hru.sr.GCS)
+
+    # Cell Area
+    logging.info('  Calculating cell area (acres)')
+    arcpy.CalculateField_management(
+        hru.polygon_path, hru.area_field, '!SHAPE.AREA@acres!', 'PYTHON')
+
+    # Reset HRU_TYPE
+    logging.info('\nResetting {} to 0'.format(hru.type_field))
+    arcpy.CalculateField_management(
+        hru.polygon_path, hru.type_field, 0, 'PYTHON')
+    # Reset LAKE_ID
+    if set_lake_flag:
+        logging.info('Resetting {} to 0'.format(hru.lake_id_field))
+        arcpy.CalculateField_management(
+            hru.polygon_path, hru.lake_id_field, 0, 'PYTHON')
+    if set_lake_flag:
+        logging.info('Resetting {} to 0'.format(hru.lake_area_field))
+        arcpy.CalculateField_management(
+            hru.polygon_path, hru.lake_area_field, 0, 'PYTHON')
+
+    # Calculate HRU Type
+    logging.info('\nCalculating cell HRU Type')
+    study_area_desc = arcpy.Describe(study_area_orig_path)
+    study_area_sr = study_area_desc.spatialReference
+    logging.debug('  Study area: {}'.format(study_area_orig_path))
+    logging.debug('  Study area spat. ref.:  {}'.format(
+        study_area_sr.name))
+    logging.debug('  Study area GCS:         {}'.format(
+        study_area_sr.GCS.name))
+    # If study area spat_ref doesn't match hru_param spat_ref
+    # Project study area to hru_param spat ref
+    # Otherwise, read study_area directly
+    if hru.sr.name != study_area_sr.name:
+        logging.info('  Projecting study area...')
+        # Set preferred transforms
+        transform_str = support.transform_func(hru.sr, study_area_sr)
+        logging.debug('    Transform: {}'.format(transform_str))
+        # Project study area shapefile
+        arcpy.Project_management(
+            study_area_orig_path, study_area_path, hru.sr,
+            transform_str, study_area_sr)
+        del transform_str
+    else:
+        arcpy.Copy_management(study_area_orig_path, study_area_path)
+    support.zone_by_centroid_func(
+        study_area_path, hru.type_field, 1,
+        hru.polygon_path, hru.point_path, hru)
+
+    # Calculate HRU Type for lakes (HRU_TYPE = 2)
+    if set_lake_flag:
+        logging.info('\nCalculating cell HRU Type & ID for lakes')
+        lake_layer = 'lake_layer'
+        lake_desc = arcpy.Describe(lake_orig_path)
+        lake_sr = lake_desc.spatialReference
+        logging.debug('  Lakes: {}'.format(lake_orig_path))
+        logging.debug('  Lakes spat. ref.:  {}'.format(lake_sr.name))
+        logging.debug('  Lakes GCS:         {}'.format(lake_sr.GCS.name))
+
+        # If lakes spat_ref doesn't match hru_param spat_ref
+        # Project lakes to hru_param spat ref
+        # Otherwise, read lakes directly
+        if hru.sr.name != lake_sr.name:
+            logging.info('  Projecting lakes...')
+            # Set preferred transforms
+            transform_str = support.transform_func(hru.sr, lake_sr)
+            logging.debug('    Transform: {}'.format(transform_str))
+            # Project lakes shapefile
+            arcpy.Project_management(
+                lake_orig_path, lake_path, hru.sr, transform_str, lake_sr)
+            arcpy.MakeFeatureLayer_management(lake_path, lake_layer)
+            del lake_path, transform_str
+        else:
+            arcpy.MakeFeatureLayer_management(
+                lake_orig_path, lake_layer)
+
+        # Clip lakes by study area after projecting lakes
+        logging.info('  Clipping lakes...')
+        arcpy.Clip_analysis(lake_layer, study_area_path, lake_clip_path)
+        # Remove all unnecesary fields
+        for field in arcpy.ListFields(lake_clip_path):
+            if field.name not in [lake_zone_field, 'Shape']:
+                try:
+                    arcpy.DeleteField_management(lake_clip_path, field.name)
+                except Exception as e:
+                    logging.debug('    Unhandled exception: {}'.format(e))
+                    continue
+
+        # Set lake HRU_TYPE
+        logging.info('  Setting lake {}'.format(hru.type_field))
+        support.zone_by_area_func(
+            lake_clip_path, hru.type_field, 2,
+            hru.polygon_path, hru, hru.area_field,
+            hru.lake_area_field, lake_area_pct)
+        # Set lake ID
+        logging.info('  Setting {}'.format(hru.lake_id_field))
+        support.zone_by_area_func(
+            lake_clip_path, hru.lake_id_field, lake_zone_field,
+            hru.polygon_path, hru, hru.area_field,
+            hru.lake_area_field, lake_area_pct)
+        # Cleanup
+        del lake_layer, lake_desc, lake_sr
+
+
+    # Read in model points shapefile
+    logging.info('\nChecking model points shapefile')
+    model_points_desc = arcpy.Describe(model_inputs_path)
+    model_points_sr = model_points_desc.spatialReference
+    logging.debug('  Points: {}'.format(model_inputs_path))
+    logging.debug('  Points spat. ref.:  {}'.format(model_points_sr.name))
+    logging.debug('  Points GCS:         {}'.format(model_points_sr.GCS.name))
+
+    # If model points spat_ref doesn't match hru_param spat_ref
+    # Project model points to hru_param spat ref
+    # Otherwise, read model points directly
+    if hru.sr.name != model_points_sr.name:
+        logging.info(
+            '  Model points projection does not match fishnet.\n'
+            '  Projecting model points.\n')
+        # Set preferred transforms
+        transform_str = support.transform_func(hru.sr, model_points_sr)
+        logging.debug('    Transform: {}'.format(transform_str))
+        arcpy.Project_management(
+            model_inputs_path, model_points_path,
+            hru.sr, transform_str, model_points_sr)
+    else:
+        arcpy.Copy_management(model_inputs_path, model_points_path)
+    model_points_lyr = 'model_points_lyr'
+    arcpy.MakeFeatureLayer_management(model_points_path, model_points_lyr)
+
+    # Check model point types
+    logging.info('  Checking model point types')
+    model_point_types = [str(r[0]).upper() for r in arcpy.da.SearchCursor(
+        model_points_path, [model_points_type_field])]
+    if not set(model_point_types).issubset(set(['OUTLET', 'SUBBASIN', 'SWALE'])):
+        logging.error('\nERROR: Unsupported model point type(s) found, exiting')
+        logging.error('\n  Model point types: {}\n'.format(model_point_types))
+        sys.exit()
+    elif 'OUTLET' not in model_point_types and 'SWALE' not in model_point_types:
+        logging.error(
+            '\nERROR: At least one model point must be an OUTLET or SWALE, '
+            'exiting\n')
+        sys.exit()
+    else:
+        logging.debug('  {}'.format(', '.join(model_point_types)))
+
+    if 'SWALE' in model_point_types:
+        arcpy.SelectLayerByAttribute_management(
+            model_points_lyr, 'NEW_SELECTION', '"TYPE" = \'SWALE\'')
+
+        logging.info('  Setting swale (sink) cells to {}=3'.format(
+            hru.type_field))
+        hru_polygon_lyr = 'hru_polygon_lyr'
+        arcpy.MakeFeatureLayer_management(hru.polygon_path, hru_polygon_lyr)
+        arcpy.SelectLayerByAttribute_management(hru_polygon_lyr, 'CLEAR_SELECTION')
+        arcpy.SelectLayerByLocation_management(
+            hru_polygon_lyr, 'INTERSECT', model_points_lyr)
+        arcpy.CalculateField_management(
+            hru_polygon_lyr, hru.type_field, 3, 'PYTHON')
+        arcpy.SelectLayerByAttribute_management(hru_polygon_lyr, 'CLEAR_SELECTION')
+        arcpy.SelectLayerByAttribute_management(model_points_lyr, 'CLEAR_SELECTION')
+        arcpy.Delete_management(hru_polygon_lyr)
+        del hru_polygon_lyr
+    arcpy.Delete_management(model_points_lyr)
+    del model_points_lyr
+
+
+    # Setting HRU_PSTA to default value of 1
+    if all([row[0] == 0 for row in arcpy.da.SearchCursor(
+            hru.polygon_path, [hru.hru_psta_field])]):
+        logging.info('Setting {} to 1'.format(
+            hru.hru_psta_field))
+        arcpy.CalculateField_management(
+            hru.polygon_path, hru.hru_psta_field, '1', 'PYTHON')
+
+    # Cleanup
+    del study_area_desc, study_area_sr
+
+
+def cell_xy_func(hru_param_path, x_field, y_field):
+    """"""
+    fields = ('SHAPE@XY', x_field, y_field)
+    with arcpy.da.UpdateCursor(hru_param_path, fields) as u_cursor:
+        for row in u_cursor:
+            row[1], row[2] = row[0]
+            u_cursor.updateRow(row)
+            del row
+
+
+def cell_lat_lon_func(hru_param_path, lat_field, lon_field, gcs_sr):
+    """"""
+    fields = ('SHAPE@XY', lon_field, lat_field)
+    with arcpy.da.UpdateCursor(hru_param_path, fields, '', gcs_sr) as u_cursor:
+        for row in u_cursor:
+            row[1], row[2] = row[0]
+            u_cursor.updateRow(row)
+            del row
+
+
+def cell_id_col_row_func(hru_param_path, id_field, col_field, row_field,
+                         extent, cs):
+    """"""
+    fields = ('SHAPE@XY', col_field, row_field, id_field)
+    with arcpy.da.UpdateCursor(hru_param_path, fields) as u_cursor:
+        num_cols = (extent.XMax - extent.XMin) / cs
+        for row in u_cursor:
+            #  Row/Col are 1's based indices
+            row[1] = ((row[0][0] - extent.XMin) // cs) + 1
+            row[2] = ((extent.YMax - row[0][1]) // cs) + 1
+            #  Create unique ID, start at top left corner, work down rows
+            row[3] = row[1] + (row[2] - 1) * num_cols
+            u_cursor.updateRow(row)
+            del row
+
+
+def arg_parse():
+    """"""
+    parser = argparse.ArgumentParser(
+        description='HRU Parameters',
+        formatter_class=argparse.ArgumentDefaultsHelpFormatter)
+    parser.add_argument(
+        '-i', '--ini', required=True,
+        help='Project input file', metavar='PATH')
+    parser.add_argument(
+        '-o', '--overwrite', default=False, action='store_true',
+        help='Force overwrite of existing files')
+    parser.add_argument(
+        '-d', '--debug', default=logging.INFO, const=logging.DEBUG,
+        help='Debug level logging', action='store_const', dest='loglevel')
+    args = parser.parse_args()
+
+    # Convert input file to an absolute path
+    if os.path.isfile(os.path.abspath(args.ini)):
+        args.ini = os.path.abspath(args.ini)
+    return args
+
+
+if __name__ == '__main__':
+    args = arg_parse()
+
+    logging.basicConfig(level=args.loglevel, format='%(message)s')
+    logging.info('\n{}'.format('#' * 80))
+    log_f = '{:<20s} {}'
+    logging.info(log_f.format(
+        'Run Time Stamp:', dt.datetime.now().isoformat(' ')))
+    logging.info(log_f.format('Current Directory:', os.getcwd()))
+    logging.info(log_f.format('Script:', os.path.basename(sys.argv[0])))
+
+    # Calculate GSFLOW HRU Parameters
+    hru_parameters(
+        config_path=args.ini, overwrite_flag=args.overwrite,
+        debug_flag=args.loglevel==logging.DEBUG)